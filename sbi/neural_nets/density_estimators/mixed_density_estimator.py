# This file is part of sbi, a toolkit for simulation-based inference. sbi is licensed
# under the Affero General Public License v3, see <https://www.gnu.org/licenses/>.

from typing import Tuple

import torch
from torch import Tensor

from sbi.neural_nets.density_estimators import (
    CategoricalMassEstimator,
    DensityEstimator,
)
from sbi.neural_nets.density_estimators.nflows_flow import NFlowsFlow
from sbi.utils.sbiutils import match_theta_and_x_batch_shapes
from sbi.utils.torchutils import atleast_2d


class MixedDensityEstimator(DensityEstimator):
    """Class performing Mixed Neural Likelihood Estimation.

    MNLE combines a Categorical net and a neural spline flow to model data with
    mixed types, e.g., as they occur in decision-making models.
    """

    def __init__(
        self,
        discrete_net: CategoricalMassEstimator,
        continuous_net: NFlowsFlow,
        condition_shape: torch.Size,
        log_transform_x: bool = False,
    ):
        """Initialize class for combining density estimators for MNLE.

        Args:
            discrete_net: neural net to model discrete part of the data.
            continuous_net: neural net to model the continuous data.
            log_transform_x: whether to transform the continous part of the data into
                logarithmic domain before training. This is helpful for bounded data, e.
                g.,for reaction times.
        """
        super(MixedDensityEstimator, self).__init__(
            net=continuous_net, condition_shape=condition_shape
        )

        self.discrete_net = discrete_net
        self.continuous_net = continuous_net
        self.log_transform_x = log_transform_x

    def forward(self, x: Tensor):
        raise NotImplementedError(
            """The forward method is not implemented for MNLE, use '.sample(...)' to
            generate samples though a forward pass."""
        )

    def sample(
        self, context: Tensor, sample_shape: torch.Size, track_gradients: bool = False
    ) -> Tensor:
        """Return sample from mixed data distribution.

        Args:
            context: parameters for which to generate samples.
            sample_shape number of samples to generate.

        Returns:
            Tensor: samples with shape (num_samples, num_data_dimensions)
        """
        assert (
            context.shape[0] == 1
        ), "Samples can be generated for a single context only."

        with torch.set_grad_enabled(track_gradients):
            # Sample discrete data given parameters.
            discrete_x = self.discrete_net.sample(
                sample_shape=sample_shape,
                context=context,
            ).reshape(sample_shape[0], -1)

            # Sample continuous data condition on parameters and discrete data.
            # Pass num_samples=1 because the choices in the context contains
            # num_samples elements already.
            continuous_x = self.continuous_net.sample(
                # repeat the single context to match number of sampled choices.
                # sample_shape[0] is the iid dimension.
                condition=torch.cat(
                    (context.repeat(sample_shape[0], 1), discrete_x), dim=1
                ),
                sample_shape=sample_shape,
            ).reshape(sample_shape[0], -1)

            # In case x was log-transformed, move them to linear space.
            if self.log_transform_x:
                continuous_x = continuous_x.exp()

        return torch.cat((continuous_x, discrete_x), dim=1)

    def log_prob(self, x: Tensor, context: Tensor) -> Tensor:
        """Return log-probability of samples under the learned MNLE.

        For a fixed data point x this returns the value of the likelihood function
        evaluated at context, L(context, x=x).

        Alternatively, it can be interpreted as the log-prob of the density
        p(x | context).

        It evaluates the separate density estimator for the discrete and continous part
        of the data and then combines them into one evaluation.

        Args:
            x: data (containing continuous and discrete data).
            context: parameters for which to evaluate the likelihod function, or for
                which to condition p(x | context).

        Returns:
            Tensor: log_prob of p(x | context).
        """
        assert (
            x.shape[0] == context.shape[0]
        ), "x and context must have same batch size."

        cont_x, disc_x = _separate_x(x)
        dim_context = context.shape[0]

        disc_log_prob = self.discrete_net.log_prob(
            input=disc_x, context=context
        ).reshape(dim_context)

        cont_log_prob = self.continuous_net.log_prob(
            # Transform to log-space if needed.
            torch.log(cont_x) if self.log_transform_x else cont_x,
            # Pass parameters and discrete x as context.
            condition=torch.cat((context, disc_x), dim=1),
        )

        # Combine into joint lp.
        log_probs_combined = (disc_log_prob + cont_log_prob).reshape(dim_context)

        # Maybe add log abs det jacobian of RTs: log(1/x) = - log(x)
        if self.log_transform_x:
            log_probs_combined -= torch.log(cont_x).squeeze()

        return log_probs_combined

    def loss(self, x: Tensor, context: Tensor, **kwargs) -> Tensor:
        return self.log_prob(x, context)

    def log_prob_iid(self, x: Tensor, context: Tensor) -> Tensor:
<<<<<<< HEAD
        """Return log prob given a batch of iid x and a different batch of
        context.

        This is different from `.log_prob()` to enable speed ups in evaluation
        during inference. The speed up is achieved by exploiting the fact that
        there are only finite number of possible categories in the discrete
        part of the dat: one can just calculate the log probs for each possible
        category (given the current batch of context) and then copy those log
        probs into the entire batch of iid categories.  For example, for the
        drift-diffusion model, there are only two choices, but often 100s or
        1000 trials. With this method a evaluation over trials then passes a
        batch of `2 (one per choice) * num_contexts` into the NN, whereas the
        normal `.log_prob()` would pass `1000 * num_contexts`.
=======
        """Return log prob given a batch of iid x and a different batch of context.

        This is different from `.log_prob()` to enable speed ups in evaluation during
        inference. The speed up is achieved by exploiting the fact that there are only
        finite number of possible categories in the discrete part of the dat: one can
        just calculate the log probs for each possible category (given the current batch
        of context) and then copy those log probs into the entire batch of iid
        categories.
        For example, for the drift-diffusion model, there are only two choices, but
        often 100s or 1000 trials. With this method a evaluation over trials then passes
        a batch of `2 (one per choice) * num_contexts` into the NN, whereas the normal
        `.log_prob()` would pass `1000 * num_contexts`.
>>>>>>> 3b63c9fc

        Args:
            x: batch of iid data, data observed given the same underlying
                parameters or experimental conditions.
            context: batch of parameters to be evaluated, i.e., each batch
                entry will be evaluated for the entire batch of iid x.

        Returns:
            Tensor: log probs with shape (num_trials, num_parameters), i.e.,
                the log prob for each context for each trial.
        """

        context = atleast_2d(context)
        x = atleast_2d(x)
        batch_size = context.shape[0]
        num_trials = x.shape[0]
        context_repeated, x_repeated = match_theta_and_x_batch_shapes(context, x)  # noqa
        net_device = next(self.discrete_net.parameters()).device
        assert (
            net_device == x.device and x.device == context.device
<<<<<<< HEAD
        ), f"device mismatch: net, x, context: {net_device}, {x.device}, {context.device}."  # noqa
=======
        ), f"device mismatch: net, x, context: \
            {net_device}, {x.device}, {context.device}."
>>>>>>> 3b63c9fc

        x_cont_repeated, x_disc_repeated = _separate_x(x_repeated)
        x_cont, x_disc = _separate_x(x)

        # repeat categories for parameters
        repeated_categories = torch.repeat_interleave(
            torch.arange(self.discrete_net.num_categories - 1), batch_size, dim=0
        )
        # repeat parameters for categories
        repeated_context = context.repeat(self.discrete_net.num_categories - 1, 1)  # noqa
        log_prob_per_cat = torch.zeros(self.discrete_net.num_categories, batch_size).to(
            net_device
        )
        log_prob_per_cat[:-1, :] = self.discrete_net.log_prob(
            repeated_categories.to(net_device),
            repeated_context.to(net_device),
        ).reshape(-1, batch_size)
        # infer the last category logprob from sum to one.
        log_prob_per_cat[-1, :] = torch.log(1 - log_prob_per_cat[:-1, :].exp().sum(0))

        # fill in lps for each occurred category
        log_probs_discrete = log_prob_per_cat[
            x_disc.type_as(torch.zeros(1, dtype=torch.long)).squeeze()
        ].reshape(-1)

        # Get repeat discrete data and context to match in batch shape for flow eval. # noqa
        log_probs_cont = self.continuous_net.log_prob(
            torch.log(x_cont_repeated) if self.log_transform_x else x_cont_repeated,  # noqa
            condition=torch.cat((context_repeated, x_disc_repeated), dim=1),
        )

        # Combine into joint lp with first dim over trials.
        log_probs_combined = (log_probs_discrete + log_probs_cont).reshape(
            num_trials, batch_size
        )

        # Maybe add log abs det jacobian of RTs: log(1/rt) = - log(rt)
        if self.log_transform_x:
            log_probs_combined -= torch.log(x_cont)

        # Return batch over trials as required by SBI potentials.
        return log_probs_combined


def _separate_x(x: Tensor, num_discrete_columns: int = 1) -> Tuple[Tensor, Tensor]:
    """Returns the continuous and discrete part of the given x.

    Assumes the discrete data to live in the last columns of x.
    """

    assert x.ndim == 2, f"x must have two dimensions but has {x.ndim}."

    return x[:, :-num_discrete_columns], x[:, -num_discrete_columns:]<|MERGE_RESOLUTION|>--- conflicted
+++ resolved
@@ -144,21 +144,6 @@
         return self.log_prob(x, context)
 
     def log_prob_iid(self, x: Tensor, context: Tensor) -> Tensor:
-<<<<<<< HEAD
-        """Return log prob given a batch of iid x and a different batch of
-        context.
-
-        This is different from `.log_prob()` to enable speed ups in evaluation
-        during inference. The speed up is achieved by exploiting the fact that
-        there are only finite number of possible categories in the discrete
-        part of the dat: one can just calculate the log probs for each possible
-        category (given the current batch of context) and then copy those log
-        probs into the entire batch of iid categories.  For example, for the
-        drift-diffusion model, there are only two choices, but often 100s or
-        1000 trials. With this method a evaluation over trials then passes a
-        batch of `2 (one per choice) * num_contexts` into the NN, whereas the
-        normal `.log_prob()` would pass `1000 * num_contexts`.
-=======
         """Return log prob given a batch of iid x and a different batch of context.
 
         This is different from `.log_prob()` to enable speed ups in evaluation during
@@ -171,7 +156,6 @@
         often 100s or 1000 trials. With this method a evaluation over trials then passes
         a batch of `2 (one per choice) * num_contexts` into the NN, whereas the normal
         `.log_prob()` would pass `1000 * num_contexts`.
->>>>>>> 3b63c9fc
 
         Args:
             x: batch of iid data, data observed given the same underlying
@@ -192,12 +176,8 @@
         net_device = next(self.discrete_net.parameters()).device
         assert (
             net_device == x.device and x.device == context.device
-<<<<<<< HEAD
-        ), f"device mismatch: net, x, context: {net_device}, {x.device}, {context.device}."  # noqa
-=======
         ), f"device mismatch: net, x, context: \
             {net_device}, {x.device}, {context.device}."
->>>>>>> 3b63c9fc
 
         x_cont_repeated, x_disc_repeated = _separate_x(x_repeated)
         x_cont, x_disc = _separate_x(x)
